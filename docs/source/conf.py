# Configuration file for the Sphinx documentation builder.
#
# This file only contains a selection of the most common options. For a full
# list see the documentation:
# https://www.sphinx-doc.org/en/master/usage/configuration.html

# -- Path setup --------------------------------------------------------------

# If extensions (or modules to document with autodoc) are in another directory,
# add these directories to sys.path here. If the directory is relative to the
# documentation root, use os.path.abspath to make it absolute, like shown here.
#
# import os
# import sys
# sys.path.insert(0, os.path.abspath("."))
from importlib.metadata import version as get_version
from typing import Optional, Dict, Any
from pathlib import Path
import inspect

import graphicle as proj_pkg
from pygit2 import Repository


# -- Project information -----------------------------------------------------

project = proj_pkg.__name__
copyright = "2022, Jacan Chaplais"
author = "Jacan Chaplais"
url = f"https://github.com/jacanchaplais/{project}"
repo = Repository(".")
commit_hash = repo.head.target
proj_dir = Path(repo.path).parent

# The full version, including alpha/beta/rc tags
release = get_version(project)
# for example take major/minor
version = ".".join(release.split(".")[:2])
<<<<<<< HEAD
=======
release = version
>>>>>>> 25415a01

packages = {Path(project)}


# -- General configuration ---------------------------------------------------

# Add any Sphinx extension module names here, as strings. They can be
# extensions coming with Sphinx (named "sphinx.ext.*") or your custom
# ones.
extensions = [
    "sphinx.ext.duration",
    "sphinx.ext.doctest",
    "sphinx.ext.autodoc",
    "sphinx.ext.autosummary",
    "sphinx.ext.napoleon",
    "sphinx.ext.intersphinx",
    "sphinx_mdinclude",
    "sphinx_immaterial",
    "sphinx_immaterial.apidoc.python.apigen",
    "sphinx.ext.linkcode",
]

autoapi_dirs = [proj_dir]
autodoc_default_options = {
    "imported-members": True,
    "members": True,
    "special-members": True,
    # "inherited-members": "ndarray",
    # "member-order": "groupwise",
}
autodoc_typehints = "signature"
autodoc_typehints_description_target = "documented"
autodoc_typehints_format = "short"
intersphinx_mapping = {
    "python": ("https://docs.python.org/3/", None),
    "sphinx": ("https://www.sphinx-doc.org/en/master/", None),
}
intersphinx_disabled_domains = ["std"]


def get_symbol(root_symbol: Any, name: str) -> Any:
    name_chunks = name.split(".", 1)
    if len(name_chunks) > 1:
        parent_name, child_name = name_chunks
        parent_symbol = get_symbol(
            getattr(root_symbol, parent_name), child_name
        )
    else:
        parent_name = name_chunks[0]
        parent_symbol = getattr(root_symbol, parent_name)
    return parent_symbol


def get_module_name(root_symbol: Any, name: str) -> str:
    symbol = get_symbol(root_symbol, name)
    try:
        module_name = str(symbol.__module__)
    except AttributeError:
        parent_name = ".".join(name.split(".")[:-1])
        module_name = get_module_name(root_symbol, parent_name)
    return module_name


def linkcode_resolve(domain: str, info: Dict[str, str]) -> Optional[str]:
    if domain != "py":
        return None
    if not info["module"]:
        return None
    filename = Path(info["module"].replace(".", "/") + ".py")
    if not (proj_dir / filename).exists():
        symbol_name = (
            info["module"].removeprefix(f"{project}.") + "." + info["fullname"]
        )
        try:
            module_name = get_module_name(proj_pkg, symbol_name)
            filename = Path(module_name.replace(".", "/") + ".py")
        except AttributeError:
            return None
        if filename in packages:
            filename = filename / "__init__.py"
    link = f"{url}/blob/{commit_hash}/{filename}"
    return link


# Add any paths that contain templates here, relative to this directory.
templates_path = ["_templates"]

# List of patterns, relative to source directory, that match files and
# directories to ignore when looking for source files.
# This pattern also affects html_static_path and html_extra_path.
exclude_patterns = ["_build", "Thumbs.db", ".DS_Store", ".ipynb_checkpoints"]

# -- Options for HTML output -------------------------------------------------

# The theme to use for HTML and HTML Help pages.  See the documentation for
# a list of builtin themes.
#
# html_theme = "alabaster"
html_theme = "sphinx_immaterial"

# Add any paths that contain custom static files (such as style sheets) here,
# relative to this directory. They are copied after the builtin static files,
# so a file named "default.css" will overwrite the builtin "default.css".
html_static_path = ["_static"]

# -- Options for EPUB output
epub_show_urls = "footnote"

html_theme_options = {
    "icon": {
        "repo": "fontawesome/brands/github",
    },
    "site_url": f"https://{project}.readthedocs.io/",
    "repo_url": url,
    "repo_name": f"jacanchaplais/{project}",
    "repo_type": "github",
    "social": [
        {
            "icon": "fontawesome/brands/github",
            "link": url,
        },
        {
            "icon": "fontawesome/brands/python",
            "link": f"https://pypi.org/project/{project}/",
        },
    ],
    "edit_uri": "",
    "globaltoc_collapse": False,
    "features": [
        # "navigation.expand",
        "navigation.tabs",
        # "toc.integrate",
        # "navigation.sections",
        # "navigation.instant",
        # "header.autohide",
        "navigation.top",
        "navigation.tracking",
        "toc.follow",
        "toc.sticky",
    ],
    "palette": [
        {
            "media": "(prefers-color-scheme: light)",
            "scheme": "default",
            "accent": "deep-orange",
            "toggle": {
                "icon": "material/weather-night",
                "name": "Switch to dark mode",
            },
        },
        {
            "media": "(prefers-color-scheme: dark)",
            "scheme": "slate",
            "accent": "deep-orange",
            "toggle": {
                "icon": "material/weather-sunny",
                "name": "Switch to light mode",
            },
        },
    ],
    "analytics": {"provider": "google", "property": "G-4FW9NCNFZH"},
    "version_dropdown": True,
    "version_json": "../versions.json",
}

html_last_updated_fmt = ""
html_use_index = True
html_domain_indices = True

epub_show_urls = "footnote"


# Python apigen configuration
python_apigen_modules = {project: f"api/{project}."}

modules = inspect.getmembers(proj_pkg, inspect.ismodule)
for module in modules:
    python_apigen_modules[f"{project}." + module[0]] = (
        f"api/{project}." + module[0] + "."
    )<|MERGE_RESOLUTION|>--- conflicted
+++ resolved
@@ -36,10 +36,7 @@
 release = get_version(project)
 # for example take major/minor
 version = ".".join(release.split(".")[:2])
-<<<<<<< HEAD
-=======
 release = version
->>>>>>> 25415a01
 
 packages = {Path(project)}
 
